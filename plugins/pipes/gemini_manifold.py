"""
title: Gemini Manifold google_genai
id: gemini_manifold_google_genai
description: Manifold function for Gemini Developer API. Supports native image generation, grounding with Google Search and streaming. Uses google-genai.
author: suurt8ll
author_url: https://github.com/suurt8ll
funding_url: https://github.com/suurt8ll/open_webui_functions
license: MIT
version: 1.18.2
requirements: google-genai==1.15.0
"""

# This is a helper function that provides a manifold for Google's Gemini Studio API.
# Be sure to check out my GitHub repository for more information! Contributions, questions and suggestions are very welcome.

# Supported features:
#   - Native image generation (image output), use "gemini-2.0-flash-exp-image-generation"
#   - Document understanding (PDF and plaintext files). (Gemini Manifold Companion >= 1.4.0 required)
#   - Display citations in the front-end.
#   - Image input
#   - YouTube video input (automatically detects youtube.com and youtu.be URLs in messages)
#   - Streaming
#   - Grounding with Google Search (this requires installing "Gemini Manifold Companion" >= 1.2.0 filter, see GitHub README)
#   - Permissive safety settings (Gemini Manifold Companion >= 1.3.0 required)
#   - Each user can decide to use their own API key.
#   - Token usage data
#   - Code execution tool. (Gemini Manifold Companion >= 1.1.0 required)

# Features that are supported by API but not yet implemented in the manifold:
#   TODO Audio input support.
#   TODO Video input support (other than YouTube URLs).

import inspect
from google import genai
from google.genai import types

import asyncio
import copy
import json
import time
from functools import cache
from fastapi.datastructures import State
import io
import mimetypes
import os
import uuid
import base64
import re
import fnmatch
import sys
from loguru import logger
from fastapi import Request
import pydantic_core
from pydantic import BaseModel, Field, field_validator
from collections.abc import AsyncIterator, Awaitable, Callable
from typing import (
    Any,
    AsyncGenerator,
    Literal,
    TYPE_CHECKING,
    cast,
)

from open_webui.models.chats import Chats
from open_webui.models.files import FileForm, Files
from open_webui.models.functions import Functions
from open_webui.storage.provider import Storage

if TYPE_CHECKING:
    from loguru import Record
    from loguru._handler import Handler  # type: ignore
    from utils.manifold_types import *  # My personal types in a separate file for more robustness.

# Setting auditable=False avoids duplicate output for log levels that would be printed out by the main log.
log = logger.bind(auditable=False)


class Pipe:
    class Valves(BaseModel):
        GEMINI_API_KEY: str | None = Field(default=None)
        REQUIRE_USER_API_KEY: bool = Field(
            default=False,
            description="""Whether to require user's own API key (applies to admins too).
            User can give their own key through UserValves.
            Default value is False.""",
        )
        GEMINI_API_BASE_URL: str = Field(
            default="https://generativelanguage.googleapis.com",
            description="The base URL for calling the Gemini API",
        )
        MODEL_WHITELIST: str = Field(
            default="*",
            description="""Comma-separated list of allowed model names.
            Supports `fnmatch` patterns: *, ?, [seq], [!seq].
            Default value is * (all models allowed).""",
        )
        MODEL_BLACKLIST: str | None = Field(
            default=None,
            description="""Comma-separated list of blacklisted model names.
            Supports `fnmatch` patterns: *, ?, [seq], [!seq].
            Default value is None (no blacklist).""",
        )
        CACHE_MODELS: bool = Field(
            default=True,
            description="Whether to request models only on first load and when white- or blacklist changes.",
        )
        THINKING_BUDGET: int = Field(
            ge=0,
            le=24576,
            default=8192,
            description="""Gemini 2.5 Flash only. Indicates the thinking budget in tokens.
            0 means no thinking. Default value is 8192.
            See <https://cloud.google.com/vertex-ai/generative-ai/docs/thinking> for more.""",
        )
        USE_FILES_API: bool = Field(
            title="Use Files API",
            default=True,
            description="Save the image files using Open WebUI's API for files.",
        )
        THINKING_MODEL_PATTERN: str = Field(
            default=r"thinking|gemini-2.5",
            description="Regex pattern to identify thinking models.",
        )
        EMIT_INTERVAL: int = Field(
            default=1,
            description="Interval in seconds between status updates during thinking.",
        )
        EMIT_STATUS_UPDATES: bool = Field(
            default=False,
            description="Whether to emit status updates during model thinking.",
        )
        LOG_LEVEL: Literal[
            "TRACE", "DEBUG", "INFO", "SUCCESS", "WARNING", "ERROR", "CRITICAL"
        ] = Field(
            default="INFO",
            description="Select logging level. Use `docker logs -f open-webui` to view logs.",
        )

    class UserValves(BaseModel):
        GEMINI_API_KEY: str | None = Field(default=None)
        GEMINI_API_BASE_URL: str = Field(
            default="https://generativelanguage.googleapis.com",
            description="The base URL for calling the Gemini API",
        )
        THINKING_BUDGET: int | None = Field(
            ge=0,
            le=24576,
<<<<<<< HEAD
            default=8192,
            description="""Gemini 2.5 Flash only. Indicates the thinking budget in tokens.
            0 means no thinking. Default value is 8192.
=======
            default=None,
            description="""Gemini 2.5 Flash only. Indicates the thinking budget in tokens. 
            0 means no thinking. Default value is None (uses the default from Valves).
>>>>>>> 64703218
            See <https://cloud.google.com/vertex-ai/generative-ai/docs/thinking> for more.""",
        )

        @field_validator("THINKING_BUDGET", mode="before")
        @classmethod
        def empty_str_to_none(cls, v):
            if v == "":
                return 8192
            return v

        # TODO: Add more options that can be changed by the user.

    def __init__(self):
        # This hack makes the valves values available to the `__init__` method.
        # TODO: Get the id from the frontmatter instead of hardcoding it.
        valves = Functions.get_function_valves_by_id("gemini_manifold_google_genai")
        self.valves = self.Valves(**(valves if valves else {}))
        self._add_log_handler(self.valves.LOG_LEVEL)
        log.success("Function has been initialized.")
        log.trace("Full self object:", payload=self.__dict__)

    async def pipes(self) -> list["ModelData"]:
        """Register all available Google models."""
        # Detect log level change inside self.valves
        self._add_log_handler(self.valves.LOG_LEVEL)

        # Clear cache if caching is disabled
        if not self.valves.CACHE_MODELS:
            log.debug("CACHE_MODELS is False, clearing model cache.")
            self._get_genai_models.cache_clear()

        log.info("Fetching and filtering models from Google API.")
        # Get and filter models (potentially cached based on API key, base URL, white- and blacklist)
        try:
            filtered_models = await self._get_genai_models(
                api_key=self.valves.GEMINI_API_KEY,
                base_url=self.valves.GEMINI_API_BASE_URL,
                whitelist_str=self.valves.MODEL_WHITELIST,
                blacklist_str=self.valves.MODEL_BLACKLIST,
            )
        except RuntimeError:
            error_msg = "Error getting the models from Google API, check the logs."
            return [self._return_error_model(error_msg, exception=False)]

        log.info(f"Returning {len(filtered_models)} models to Open WebUI.")
        log.debug("Model list:", payload=filtered_models, _log_truncation_enabled=False)
        return filtered_models

    async def pipe(
        self,
        body: "Body",
        __user__: "UserData",
        __request__: Request,
        __event_emitter__: Callable[["Event"], Awaitable[None]],
        __metadata__: dict[str, Any],
    ) -> AsyncGenerator | str | None:
        # Obtain Genai client
        client = self._get_user_client(__user__)

        log.trace("__metadata__:", payload=__metadata__)
        # Check if user is chatting with an error model for some reason.
        if "error" in __metadata__["model"]["id"]:
            error_msg = f"There has been an error during model retrival phase: {str(__metadata__['model'])}"
            raise ValueError(error_msg)

        # Get the message history directly from the backend.
        # This allows us to see data about sources and files data.
        chat_id = __metadata__.get("chat_id", "")
        if chat := Chats.get_chat_by_id_and_user_id(id=chat_id, user_id=__user__["id"]):
            chat_content: "ChatObjectDataTD" = chat.chat  # type: ignore
            # Last message is the upcoming assistant response, at this point in the logic it's empty.
            messages_db = chat_content.get("messages")[:-1]
        else:
            warn_msg = f"Chat with ID - {chat_id} - not found. Can't filter out the citation marks."
            log.warning(warn_msg)
            messages_db = None

        system_prompt = self._pop_system_prompt(body.get("messages"))

        if messages_db and len(messages_db) != len(body.get("messages")):
            warn_msg = (
                f"Messages in the body ({len(body.get('messages'))}) and "
                f"messages in the database ({len(messages_db)}) do not match. "
                "This is likely due to a bug in Open WebUI. "
                "Cannot filter out citation marks or upload files."
            )
            log.warning(warn_msg)
            await self._emit_toast(warn_msg, __event_emitter__, "warning")
            messages_db = None

        features = __metadata__.get("features", {}) or {}
        log.info(
            "Converting Open WebUI's `body` dict into list of `Content` objects that `google-genai` understands."
        )
        contents = await self._genai_contents_from_messages(
            body.get("messages"),
            messages_db,
            features.get("upload_documents", False),
            __event_emitter__,
        )

        # Assemble GenerateContentConfig
        safety_settings: list[types.SafetySetting] | None = __metadata__.get(
            "safety_settings"
        )
        model_name = re.sub(r"^.*?[./]", "", body.get("model", ""))

        # Get UserValves if it exists.
        user_valves: Pipe.UserValves | None = __user__.get("valves")

        # API does not stream thoughts sadly. See https://github.com/googleapis/python-genai/issues/226#issuecomment-2631657100
        thinking_conf = None
        if model_name == "gemini-2.5-flash-preview-04-17":
            log.info(f"Model ID '{model_name}' allows adjusting the thinking settings.")
            thinking_budget = (
                user_valves.THINKING_BUDGET
                if user_valves and user_valves.THINKING_BUDGET is not None
                else self.valves.THINKING_BUDGET
            )
            thinking_conf = types.ThinkingConfig(
                thinking_budget=thinking_budget,
                include_thoughts=None,
            )
        # TODO: Take defaults from the general front-end config.
        gen_content_conf = types.GenerateContentConfig(
            system_instruction=system_prompt,
            temperature=body.get("temperature"),
            top_p=body.get("top_p"),
            top_k=body.get("top_k"),
            max_output_tokens=body.get("max_tokens"),
            stop_sequences=body.get("stop"),
            safety_settings=safety_settings,
            thinking_config=thinking_conf,
        )
        gen_content_conf.response_modalities = ["Text"]
        if (
            "gemini-2.0-flash-exp-image-generation" in model_name
            or "gemma" in model_name
        ):
            if "gemini-2.0-flash-exp-image-generation" in model_name:
                gen_content_conf.response_modalities.append("Image")
            # TODO: append to user message instead.
            if gen_content_conf.system_instruction:
                gen_content_conf.system_instruction = None
                log.warning(
                    "Image Generation model does not support the system prompt message! Removing the system prompt."
                )
        gen_content_conf.tools = []
        if features.get("google_search_tool"):
            log.info("Using grounding with Google Search as a Tool.")
            gen_content_conf.tools.append(
                types.Tool(google_search=types.GoogleSearch())
            )
        elif features.get("google_search_retrieval"):
            log.info("Using grounding with Google Search Retrieval.")
            gs = types.GoogleSearchRetrieval(
                dynamic_retrieval_config=types.DynamicRetrievalConfig(
                    dynamic_threshold=features.get("google_search_retrieval_threshold")
                )
            )
            gen_content_conf.tools.append(types.Tool(google_search_retrieval=gs))
        # NB: It is not possible to use both Search and Code execution at the same time,
        # however, it can be changed later, so let's just handle it as a common error
        if features.get("google_code_execution"):
            log.info("Using code execution on Google side.")
            gen_content_conf.tools.append(
                types.Tool(code_execution=types.ToolCodeExecution())
            )
        gen_content_args = {
            "model": model_name,
            "contents": contents,
            "config": gen_content_conf,
        }
        log.debug("Passing these args to the Google API:", payload=gen_content_args)

        if body.get("stream", False):
            # Streaming response
            response_stream: AsyncIterator[types.GenerateContentResponse] = (
                await client.aio.models.generate_content_stream(**gen_content_args)  # type: ignore
            )
            log.info("Streaming enabled. Returning AsyncGenerator.")
            return self._stream_response_generator(
                response_stream,
                __request__,
                __user__,
                gen_content_args,
                __event_emitter__,
                __metadata__,
            )
        else:
            # Non-streaming response.
            if "gemini-2.0-flash-exp-image-generation" in model_name:
                warn_msg = "Non-streaming responses with native image gen are not currently supported! Stay tuned! Please enable streaming."
                raise NotImplementedError(warn_msg)
            # TODO: Support native image gen here too.
            # TODO: Support code execution here too.
            res = await client.aio.models.generate_content(**gen_content_args)
            if raw_text := res.text:
                log.info("Non-streaming response finished successfully!")
                log.debug("Non-streaming response:", payload=res)
                await self._do_post_processing(
                    res, __event_emitter__, __metadata__, __request__
                )
                log.info(
                    "Streaming disabled. Returning full response as str. "
                    "With that Pipe.pipe method has finished it's run!"
                )
                return raw_text
            else:
                warn_msg = "Non-streaming response did not have any text inside it."
                raise ValueError(warn_msg)

    # region 1. Helper methods inside the Pipe class

    # region 1.1 Client initialization and model retrival from Google API
    @cache
    def _get_or_create_genai_client(
        self, api_key: str, base_url: str
    ) -> genai.Client | None:
        """
        Creates a genai.Client instance or retrieves it from cache.
        Cached based on api_key and base_url.
        """
        if not api_key:
            log.error("GEMINI API key is missing")
            return None

        http_options = types.HttpOptions(base_url=base_url)
        try:
            client = genai.Client(api_key=api_key, http_options=http_options)
            log.success("Genai client successfully initialized")
            return client
        except Exception:
            log.exception("Genai client initialization failed")
            return None

    def _get_user_client(self, __user__: "UserData") -> genai.Client:
        user_valves: Pipe.UserValves | None = __user__.get("valves")
        user_provides_own_key = bool(user_valves and user_valves.GEMINI_API_KEY)

        if self.valves.REQUIRE_USER_API_KEY and not user_provides_own_key:
            error_msg = (
                f"User-specific GEMINI API key is required (REQUIRE_USER_API_KEY is true), "
                f"but user {__user__.get('email')} has not defined their own API key in UserValves."
            )
            log.error(error_msg)
            raise ValueError(error_msg)

        api_key, base_url = self.valves.GEMINI_API_KEY, self.valves.GEMINI_API_BASE_URL
        if user_provides_own_key:
            log.debug(f"Using user-specific API key for user {__user__.get('email')}.")
            api_key = user_valves.GEMINI_API_KEY
            base_url = user_valves.GEMINI_API_BASE_URL
        else:
            log.debug(
                f"User {__user__.get('email')} has not provided an API key, using default."
            )

        client = self._get_or_create_genai_client(api_key, base_url)

        if not client:
            error_msg = "Failed to initialize genai.Client. Check logs for details."
            raise ValueError(error_msg)

        return client

    def _return_error_model(
        self, error_msg: str, warning: bool = False, exception: bool = True
    ) -> "ModelData":
        """Returns a placeholder model for communicating error inside the pipes method to the front-end."""
        if warning:
            log.opt(depth=1, exception=False).warning(error_msg)
        else:
            log.opt(depth=1, exception=exception).error(error_msg)
        return {
            "id": "error",
            "name": "[gemini_manifold] " + error_msg,
            "description": error_msg,
        }

    @cache
    async def _get_genai_models(
        self,
        api_key: str | None,
        base_url: str,
        whitelist_str: str,
        blacklist_str: str | None,
    ) -> list["ModelData"]:
        """
        Gets valid Google models from the API and filters them based on configured white- and blacklist.
        Returns a list[dict] that can be directly returned by the `pipes` method.
        The result is cached based on the provided api_key, base_url, whitelist_str, and blacklist_str.
        """
        # Get a client using the provided API key and base URL
        client = self._get_or_create_genai_client(api_key, base_url)

        if not client:
            log.error(
                "Can't initialize the client with provided API key and base URL, returning no models."
            )
            raise RuntimeError

        # This executes if we have a working client.
        google_models_pager = None
        try:
            # Get the AsyncPager object
            google_models_pager = await client.aio.models.list(
                config={"query_base": True}
            )
        except Exception:
            log.exception("Retrieving models from Google API failed.")
            raise RuntimeError

        # Iterate the pager to get the full list of models
        # This is where the actual API calls for subsequent pages happen if needed
        try:
            all_google_models = [model async for model in google_models_pager]
        except Exception:
            log.exception("Iterating Google models pager failed.")
            raise RuntimeError

        log.info(
            f"Retrieved {len(all_google_models)} models from Gemini Developer API."
        )
        log.trace("All models returned by Google:", payload=all_google_models)
        # Filter Google models list down to generative models only.
        generative_models = [
            model
            for model in all_google_models
            if model.supported_actions and "generateContent" in model.supported_actions
        ]

        # Raise if there are not generative models
        if not generative_models:
            raise RuntimeError

        # Filter based on whitelist and blacklist
        whitelist = whitelist_str.replace(" ", "").split(",") if whitelist_str else []
        blacklist = blacklist_str.replace(" ", "").split(",") if blacklist_str else []
        filtered_models: list["ModelData"] = [
            {
                "id": re.sub(r"^.*?[./]", "", model.name),
                "name": model.display_name,
                "description": model.description,
            }
            for model in generative_models
            if model.name
            and model.display_name
            and any(fnmatch.fnmatch(model.name, f"models/{w}") for w in whitelist)
            and not any(fnmatch.fnmatch(model.name, f"models/{b}") for b in blacklist)
        ]
        log.info(
            f"Filtered {len(generative_models)} raw models down to {len(filtered_models)} models based on white/blacklists."
        )
        return filtered_models

    # endregion 1.1 Client initialization and model retrival from Google API

    # region 1.2 Open WebUI's body.messages -> list[genai.types.Content] conversion

    def _pop_system_prompt(self, messages: list["Message"]) -> str | None:
        """
        Pops the system prompt from the messages list.
        System prompt is always the first message in the list.
        """
        if not messages:
            return None
        first_message = messages[0]
        if first_message.get("role") == "system":
            first_message = cast("SystemMessage", first_message)
            system_prompt = first_message.get("content")
            log.info("System prompt found in the messages list.")
            log.debug("System prompt:", payload=system_prompt)
            messages.pop(0)
            return system_prompt
        return None

    async def _genai_contents_from_messages(
        self,
        messages_body: list["Message"],
        messages_db: list["ChatMessageTD"] | None,
        upload_documents: bool,
        event_emitter: Callable[["Event"], Awaitable[None]],
    ) -> list[types.Content]:
        """Transforms `body.messages` list into list of `genai.types.Content` objects"""

        contents = []
        parts = []
        for i, message in enumerate(messages_body):
            role = message.get("role")
            if role == "user":
                message = cast("UserMessage", message)
                files = []
                if messages_db:
                    message_db = messages_db[i]
                    if upload_documents:
                        files = message_db.get("files", [])
                parts = await self._process_user_message(message, files, event_emitter)
            elif role == "assistant":
                message = cast("AssistantMessage", message)
                # Google API's assistant role is "model"
                role = "model"
                sources = None
                if messages_db:
                    message_db = messages_db[i]
                    sources = message_db.get("sources")
                parts = self._process_assistant_message(message, sources)
            else:
                warn_msg = f"Message {i} has an invalid role: {role}. Skipping to the next message."
                log.warning(warn_msg)
                await self._emit_toast(warn_msg, event_emitter, "warning")
                continue
            contents.append(types.Content(role=role, parts=parts))
        return contents

    async def _process_user_message(
        self,
        message: "UserMessage",
        files: list["FileAttachmentTD"],
        event_emitter: Callable[["Event"], Awaitable[None]],
    ) -> list[types.Part]:
        user_parts = []

        if files:
            log.info(f"Adding {len(files)} files to the user message.")
        for file in files:
            log.debug("Processing file:", payload=file)
            file_id = file.get("file", {}).get("id")
            document_bytes, mime_type = self._get_file_data(file_id)
            if not document_bytes or not mime_type:
                # Warnings are logged by the method above.
                continue

            if mime_type.startswith("text/") or mime_type == "application/pdf":
                log.debug(
                    f"{mime_type} is supported by Google API! Creating `types.Part` model for it."
                )
                user_parts.append(
                    types.Part.from_bytes(data=document_bytes, mime_type=mime_type)
                )
            else:
                warn_msg = f"{mime_type} is not supported by Google API! Skipping file {file_id}."
                log.warning(warn_msg)
                await self._emit_toast(warn_msg, event_emitter, "warning")

        user_content = message.get("content")
        if isinstance(user_content, str):
            user_content_list: list["Content"] = [
                {"type": "text", "text": user_content}
            ]
        elif isinstance(user_content, list):
            user_content_list = user_content
        else:
            warn_msg = f"User message content is not a string or list, skipping to the next message."
            log.warning(warn_msg)
            await self._emit_toast(warn_msg, event_emitter, "warning")
            return user_parts

        for c in user_content_list:
            c_type = c.get("type")
            if c_type == "text":
                c = cast("TextContent", c)
                # Don't process empty strings.
                if c_text := c.get("text"):
                    # Check for YouTube URLs in text content
                    # FIXME: Better ordering of Parts here.
                    youtube_urls = self._extract_youtube_urls(c_text)
                    if youtube_urls:
                        for url in youtube_urls:
                            user_parts.append(
                                types.Part(file_data=types.FileData(file_uri=url))
                            )

                    user_parts.extend(self._genai_parts_from_text(c_text))
            elif c_type == "image_url":
                c = cast("ImageContent", c)
                if img_part := self._genai_part_from_image_url(
                    c.get("image_url").get("url")
                ):
                    user_parts.append(img_part)
            else:
                warn_msg = f"User message content type {c_type} is not supported, skipping to the next message."
                log.warning(warn_msg)
                await self._emit_toast(warn_msg, event_emitter, "warning")
                continue

        return user_parts

    def _process_assistant_message(
        self, message: "AssistantMessage", sources: list["Source"] | None
    ) -> list[types.Part]:
        assistant_text = message.get("content")
        if sources:
            assistant_text = self._remove_citation_markers(assistant_text, sources)
        return self._genai_parts_from_text(assistant_text)

    def _genai_part_from_image_url(self, image_url: str) -> types.Part | None:
        """
        Processes an image URL and returns a genai.types.Part object from it
        Handles GCS, data URIs, and standard URLs.
        """
        try:
            if image_url.startswith("gs://"):
                # FIXME: mime type helper would error out here, it only handles filenames.
                return types.Part.from_uri(
                    file_uri=image_url, mime_type=self._get_mime_type(image_url)
                )
            elif image_url.startswith("data:image"):
                match = re.match(r"data:(image/\w+);base64,(.+)", image_url)
                if match:
                    return types.Part.from_bytes(
                        data=base64.b64decode(match.group(2)),
                        mime_type=match.group(1),
                    )
                else:
                    raise ValueError("Invalid data URI for image.")
            else:  # Assume standard URL
                # FIXME: mime type helper would error out here too, it only handles filenames.
                return types.Part.from_uri(
                    file_uri=image_url, mime_type=self._get_mime_type(image_url)
                )
        except Exception:
            # TODO: Send warnin toast to user in front-end.
            log.exception(f"Error processing image URL: {image_url[:64]}[...]")
            return None

    def _genai_parts_from_text(self, text: str) -> list[types.Part]:
        """
        Turns raw text into list of genai.types.Parts objects.
        Extracts and converts markdown images to parts, preserving text order.
        """
        # TODO: Extract generated code and it's result into genai parts too.

        parts: list[types.Part] = []
        last_pos = 0

        for match in re.finditer(
            r"!\[.*?\]\((data:(image/[^;]+);base64,([^)]+)|/api/v1/files/([a-f0-9\-]+)/content)\)",
            text,
        ):
            # Add text before the image
            text_segment = text[last_pos : match.start()]
            if text_segment.strip():
                parts.append(types.Part.from_text(text=text_segment))

            # Determine if it's base64 or a file URL
            if match.group(2):  # Base64 encoded image
                try:
                    mime_type = match.group(2)
                    base64_data = match.group(3)
                    log.debug(
                        "Found base64 image link!",
                        mime_type=mime_type,
                        base64_data=match.group(3)[:64] + "[...]",
                    )
                    image_part = types.Part.from_bytes(
                        data=base64.b64decode(base64_data),
                        mime_type=mime_type,
                    )
                    parts.append(image_part)
                except Exception:
                    # TODO: Emit toast
                    log.exception("Error decoding base64 image:")
            elif match.group(4):  # File URL
                log.debug("Found API image link!", id=match.group(4))
                file_id = match.group(4)
                image_bytes, mime_type = self._get_file_data(file_id)
                if not image_bytes or not mime_type:
                    continue
                image_part = types.Part.from_bytes(
                    data=image_bytes, mime_type=mime_type
                )
                parts.append(image_part)

            last_pos = match.end()

        # Add remaining text
        remaining_text = text[last_pos:]
        if remaining_text.strip():
            parts.append(types.Part.from_text(text=remaining_text))

        return parts

    def _extract_youtube_urls(self, text: str) -> list[str]:
        """
        Extracts YouTube URLs from a given text.
        Supports standard youtube.com/watch?v= URLs and shortened youtu.be URLs
        """
        youtube_urls = []
        # Match standard YouTube URLs
        for match in re.finditer(
            r"https?://(?:www\.)?youtube\.com/watch\?v=[^&\s]+", text
        ):
            youtube_urls.append(match.group(0))
        # Match shortened YouTube URLs
        for match in re.finditer(r"https?://(?:www\.)?youtu\.be/[^&\s]+", text):
            youtube_urls.append(match.group(0))

        if youtube_urls:
            # TODO: toast
            log.info(f"Extracted YouTube URLs: {youtube_urls}")

        return youtube_urls

    # endregion 1.2 Open WebUI's body.messages -> list[genai.types.Content] conversion

    # region 1.3 Model response streaming
    async def _stream_response_generator(
        self,
        response_stream: AsyncIterator[types.GenerateContentResponse],
        __request__: Request,
        __user__: "UserData",
        gen_content_args: dict,
        event_emitter: Callable[["Event"], Awaitable[None]],
        metadata: dict[str, Any],
    ) -> AsyncGenerator[str, None]:
        """
        Yields text chunks from the stream and spawns metadata processing task on completion.
        """
        final_response_chunk: types.GenerateContentResponse | None = None
        error_occurred = False

        # Get thinking budget, UserValves takes priority.
        user_valves: Pipe.UserValves | None = __user__.get("valves")
        thinking_budget = (
            user_valves.THINKING_BUDGET
            if user_valves and user_valves.THINKING_BUDGET is not None
            else self.valves.THINKING_BUDGET
        )

        # Start thinking timer (model name check is inside this method).
        model_name = gen_content_args.get("model", "")
        start_time, thinking_timer_task = await self._start_thinking_timer(
            model_name, event_emitter, thinking_budget
        )

        try:
            async for chunk in response_stream:
                final_response_chunk = chunk

                # Stop the timer when we receive the first chunk
                await self._cancel_thinking_timer(
                    thinking_timer_task,
                    start_time,
                    event_emitter,
                    model_name,
                    thinking_budget,
                )
                # Set timer task to None to avoid duplicate cancellation in finally block and subsequent stream chunks.
                thinking_timer_task = None

                if not (candidate := self._get_first_candidate(chunk.candidates)):
                    log.warning("Stream chunk has no candidates, skipping.")
                    continue
                if not (parts := candidate.content and candidate.content.parts):
                    log.warning(
                        "candidate does not contain content or content.parts, skipping."
                    )
                    continue
                # Process parts and yield text
                for part in parts:
                    # To my knowledge it's not possible for a part to have multiple fields below at the same time.
                    if part.text:
                        yield part.text
                    elif part.inline_data:
                        # _process_image_part returns a Markdown URL.
                        yield (
                            self._process_image_part(
                                part.inline_data,
                                gen_content_args,
                                __user__,
                                __request__,
                            )
                            or ""
                        )
                    elif part.executable_code:
                        yield (
                            self._process_executable_code_part(part.executable_code)
                            or ""
                        )
                    elif part.code_execution_result:
                        yield (
                            self._process_code_execution_result_part(
                                part.code_execution_result
                            )
                            or ""
                        )
        except Exception as e:
            error_occurred = True
            error_msg = f"Stream ended with error: {e}"
            await self._emit_error(error_msg, event_emitter)
        finally:
            # Cancel the timer task if error occured before the stream could start.
            await self._cancel_thinking_timer(
                thinking_timer_task, None, event_emitter, model_name, thinking_budget
            )

            if not error_occurred:
                log.info(f"Stream finished successfully!")
                log.debug("Last chunk:", payload=final_response_chunk)
            try:
                # Catch and emit any errors that might happen here as a toast message.
                await self._do_post_processing(
                    # Metadata about the model response is always in the final chunk of the stream.
                    final_response_chunk,
                    event_emitter,
                    metadata,
                    __request__,
                    error_occurred,
                )
            except Exception as e:
                error_msg = f"Post-processing failed with error:\n\n{e}"
                # Using toast here in order to keep the inital AI response untouched.
                await self._emit_toast(error_msg, event_emitter, "error")
                log.exception(error_msg)
            log.debug("AsyncGenerator finished.")

    def _process_image_part(
        self, inline_data, gen_content_args: dict, user: "UserData", request: Request
    ) -> str | None:
        """Handles image data conversion to markdown."""
        mime_type = inline_data.mime_type
        image_data = inline_data.data

        if self.valves.USE_FILES_API:
            image_url = self._upload_image(
                image_data,
                mime_type,
                gen_content_args.get("model", ""),
                "Not implemented yet. TAKE IT FROM gen_content_args contents",
                user["id"],
                request,
            )
            return f"![Generated Image]({image_url})" if image_url else None
        else:
            encoded = base64.b64encode(image_data).decode()
            return f"![Generated Image](data:{mime_type};base64,{encoded})"

    def _upload_image(
        self,
        image_data: bytes,
        mime_type: str,
        model: str,
        prompt: str,
        user_id: str,
        __request__: Request,
    ) -> str | None:
        """
        Helper method that uploads the generated image to a storage provider configured inside Open WebUI settings.
        Returns the url to uploaded image.
        """
        image_format = mimetypes.guess_extension(mime_type)
        id = str(uuid.uuid4())
        # TODO: Better filename? Prompt as the filename?
        name = os.path.basename(f"generated-image{image_format}")
        imagename = f"{id}_{name}"
        image = io.BytesIO(image_data)
        image_metadata = {
            "model": model,
            "prompt": prompt,
        }

        # Upload the image to user configured storage provider.
        log.info("Uploading the model generated image to Open WebUI backend.")
        log.debug("Uploading to the configured storage provider.")
        try:
            # Dynamically check if 'tags' parameter exists
            sig = inspect.signature(Storage.upload_file)
            has_tags = "tags" in sig.parameters
        except Exception as e:
            log.error(f"Error checking Storage.upload_file signature: {e}")
            has_tags = False  # Default to old behavior

        try:
            if has_tags:
                # New version with tags support >=v0.6.6
                contents, image_path = Storage.upload_file(image, imagename, tags={})
            else:
                # Old version without tags <v0.6.5
                contents, image_path = Storage.upload_file(image, imagename)  # type: ignore
        except Exception:
            error_msg = "Error occurred during upload to the storage provider."
            log.exception(error_msg)
            return None
        # Add the image file to files database.
        log.debug("Adding the image file to Open WebUI files database.")
        file_item = Files.insert_new_file(
            user_id,
            FileForm(
                id=id,
                filename=name,
                path=image_path,
                meta={
                    "name": name,
                    "content_type": mime_type,
                    "size": len(contents),
                    "data": image_metadata,
                },
            ),
        )
        if not file_item:
            log.warning(
                "Files.insert_new_file did not return anything. Image upload to Open WebUI database likely failed."
            )
            return None
        # Get the image url.
        image_url: str = __request__.app.url_path_for(
            "get_file_content_by_id", id=file_item.id
        )
        log.success("Image upload finished!")
        return image_url

    def _process_executable_code_part(
        self, executable_code_part: types.ExecutableCode | None
    ) -> str | None:
        """
        Processes an executable code part and returns the formatted string representation.
        """

        if not executable_code_part:
            return None

        lang_name = "python"  # Default language
        if executable_code_part_lang_enum := executable_code_part.language:
            if lang_name := executable_code_part_lang_enum.name:
                lang_name = executable_code_part_lang_enum.name.lower()
            else:
                log.warning(
                    f"Could not extract language name from {executable_code_part_lang_enum}. Default to python."
                )
        else:
            log.warning("Language Enum is None, defaulting to python.")

        if executable_code_part_code := executable_code_part.code:
            return f"```{lang_name}\n{executable_code_part_code.rstrip()}\n```\n\n"
        return ""

    def _process_code_execution_result_part(
        self, code_execution_result_part: types.CodeExecutionResult | None
    ) -> str | None:
        """
        Processes a code execution result part and returns the formatted string representation.
        """

        if not code_execution_result_part:
            return None

        if code_execution_result_part_output := code_execution_result_part.output:
            return f"**Output:**\n\n```\n{code_execution_result_part_output.rstrip()}\n```\n\n"
        else:
            return None

    # endregion 1.3 Model response streaming

    # region 1.4 Thinking status message
    def _get_budget_str(self, model_name: str, thinking_budget: int) -> str:
        return (
            f" • {thinking_budget} tokens budget"
            if model_name == "gemini-2.5-flash-preview-04-17" and thinking_budget > 0
            else ""
        )

    def is_thinking_model(self, model_id: str) -> bool:
        """Check if the model is a thinking model based on the valve pattern."""
        try:
            result = bool(
                re.search(self.valves.THINKING_MODEL_PATTERN, model_id, re.IGNORECASE)
            )
            return result
        except Exception:
            log.exception("Error checking if model is a thinking model")
            return False

    async def _start_thinking_timer(
        self,
        model_name: str,
        event_emitter: Callable[["Event"], Awaitable[None]],
        thinking_budget: int,
    ) -> tuple[float | None, asyncio.Task[None] | None]:
        # Check if this is a thinking model and exit early if not.
        # Exit also if thinking budget is explicitly set to 0 and Gemini 2.5 Flash is selected.
        if not self.is_thinking_model(model_name) or (
            thinking_budget == 0 and model_name == "gemini-2.5-flash-preview-04-17"
        ):
            return None, None
        # Indicates if emitted status messages should be visible in the front-end.
        hidden = not self.valves.EMIT_STATUS_UPDATES
        # Emit initial 'Thinking' status
        await self._emit_status(
            f"Thinking • 0s{self._get_budget_str(model_name, thinking_budget)}",
            event_emitter=event_emitter,
            done=False,
            hidden=hidden,
        )
        # Record the start time
        start_time = time.time()
        # Start the thinking timer
        # NOTE: It's important to note that the model could not be actually thinking
        # when the status message starts. API could be just slow or the chat data
        # payload could still be uploading.
        thinking_timer_task = asyncio.create_task(
            self._thinking_timer(
                event_emitter, model_name, thinking_budget, hidden=hidden
            )
        )
        return start_time, thinking_timer_task

    async def _thinking_timer(
        self,
        event_emitter: Callable[["Event"], Awaitable[None]],
        model_name: str,
        thinking_budget: int,
        hidden=False,
    ) -> None:
        """Asynchronous task to emit periodic status updates."""
        elapsed = 0
        try:
            log.info("Thinking timer started.")
            while True:
                await asyncio.sleep(self.valves.EMIT_INTERVAL)
                elapsed += self.valves.EMIT_INTERVAL
                # Format elapsed time
                if elapsed < 60:
                    time_str = f"{elapsed}s"
                else:
                    minutes, seconds = divmod(elapsed, 60)
                    time_str = f"{minutes}m {seconds}s"
                status_message = f"Thinking • {time_str}{self._get_budget_str(model_name, thinking_budget)}"
                await self._emit_status(
                    status_message,
                    event_emitter=event_emitter,
                    done=False,
                    hidden=hidden,
                )
        except asyncio.CancelledError:
            log.debug("Timer task cancelled.")
        except Exception:
            log.exception("Error in timer task")

    async def _cancel_thinking_timer(
        self,
        timer_task: asyncio.Task[None] | None,
        start_time: float | None,
        event_emitter: Callable[["Event"], Awaitable[None]],
        model_name: str,
        thinking_budget: int,
    ):
        # Check if task was already canceled.
        if not timer_task:
            return
        # Cancel the timer.
        timer_task.cancel()
        try:
            await timer_task
        except asyncio.CancelledError:
            log.info(f"Thinking timer task successfully cancelled.")
        except Exception:
            log.exception(f"Error cancelling thinking timer task.")
        # Indicates if emitted status messages should be visible in the front-end.
        hidden = not self.valves.EMIT_STATUS_UPDATES
        # Calculate elapsed time and emit final status message
        if start_time:
            total_elapsed = int(time.time() - start_time)
            if total_elapsed < 60:
                total_time_str = f"{total_elapsed}s"
            else:
                minutes, seconds = divmod(total_elapsed, 60)
                total_time_str = f"{minutes}m {seconds}s"

            final_status = f"Thinking completed • took {total_time_str}{self._get_budget_str(model_name, thinking_budget)}"
            await self._emit_status(
                final_status, event_emitter=event_emitter, done=True, hidden=hidden
            )
        else:
            # Hide the status message if stream failed.
            final_status = f"An error occured during the thinking phase."
            await self._emit_status(
                final_status, event_emitter=event_emitter, done=True, hidden=True
            )

    # endregion 1.4 Thinking status message

    # region 1.5 Post-processing
    async def _do_post_processing(
        self,
        model_response: types.GenerateContentResponse | None,
        event_emitter: Callable[["Event"], Awaitable[None]],
        metadata: dict[str, Any],
        request: Request,
        stream_error_happened: bool = False,
    ):
        """Handles emitting usage, grounding, and sources after the main response/stream is done."""
        log.info("Post-processing the model response.")
        if stream_error_happened:
            log.warning(
                "An error occured during the stream, cannot do post-processing."
            )
            # All the needed metadata is always in the last chunk, so if error happened then we cannot do anything.
            return
        if not model_response:
            log.warning("model_response is empty, cannot do post-processing.")
            return
        if not (candidate := self._get_first_candidate(model_response.candidates)):
            log.warning(
                "Response does not contain any canditates. Cannot do post-processing."
            )
            return

        finish_reason = candidate.finish_reason
        if finish_reason not in (
            types.FinishReason.STOP,
            types.FinishReason.MAX_TOKENS,
        ):
            # MAX_TOKENS is often acceptable, but others might indicate issues.
            error_msg = f"Stream finished with sus reason:\n\n{finish_reason}."
            await self._emit_toast(error_msg, event_emitter, "error")
            log.error(error_msg)
            return
        else:
            log.debug(f"Response has correct finish reason: {finish_reason}.")

        # Emit token usage data.
        if usage_event := self._get_usage_data_event(model_response):
            log.debug("Emitting usage data:", payload=usage_event)
            # TODO: catch potential errors?
            await event_emitter(usage_event)
        self._add_grounding_data_to_state(model_response, metadata, request)

    def _add_grounding_data_to_state(
        self,
        response: types.GenerateContentResponse,
        chat_metadata: dict[str, Any],
        request: Request,
    ):
        candidate = self._get_first_candidate(response.candidates)
        grounding_metadata_obj = candidate.grounding_metadata if candidate else None

        chat_id: str = chat_metadata.get("chat_id", "")
        message_id: str = chat_metadata.get("message_id", "")
        storage_key = f"grounding_{chat_id}_{message_id}"

        if grounding_metadata_obj:
            log.debug(
                f"Found grounding metadata. Storing in in request's app state using key {storage_key}."
            )
            # Using shared `request.app.state` to pass grounding metadata to Filter.outlet.
            # This is necessary because the Pipe finishes during the initial `/api/completion` request,
            # while Filter.outlet is invoked by a separate, later `/api/chat/completed` request.
            # `request.state` does not persist across these distinct request lifecycles.
            app_state: State = request.app.state
            app_state._state[storage_key] = grounding_metadata_obj
        else:
            log.debug(f"Response {message_id} does not have grounding metadata.")

    def _remove_citation_markers(self, text: str, sources: list["Source"]) -> str:
        original_text = text
        processed: set[str] = set()
        for source in sources:
            supports = [
                metadata["supports"]
                for metadata in source.get("metadata", [])
                if "supports" in metadata
            ]
            supports = [item for sublist in supports for item in sublist]
            for support in supports:
                support = types.GroundingSupport(**support)
                indices = support.grounding_chunk_indices
                segment = support.segment
                if not (indices and segment):
                    continue
                segment_text = segment.text
                if not segment_text:
                    continue
                # Using a shortened version because user could edit the assistant message in the front-end.
                # If citation segment get's edited, then the markers would not be removed. Shortening reduces the
                # chances of this happening.
                segment_end = segment_text[-32:]
                if segment_end in processed:
                    continue
                processed.add(segment_end)
                citation_markers = "".join(f"[{index + 1}]" for index in indices)
                # Find the position of the citation markers in the text
                pos = text.find(segment_text + citation_markers)
                if pos != -1:
                    # Remove the citation markers
                    text = (
                        text[: pos + len(segment_text)]
                        + text[pos + len(segment_text) + len(citation_markers) :]
                    )
        trim = len(original_text) - len(text)
        log.debug(
            f"Citation removal finished. Returning text str that is {trim} character shorter than the original input."
        )
        return text

    def _get_usage_data_event(
        self,
        response: types.GenerateContentResponse,
    ) -> "ChatCompletionEvent | None":
        """
        Extracts usage data from a GenerateContentResponse object.
        Returns None if any of the core metrics (prompt_tokens, completion_tokens, total_tokens)
        cannot be reliably determined.

        Args:
            response: The GenerateContentResponse object.

        Returns:
            A dictionary containing the usage data, formatted as a ResponseUsage type,
            or None if any core metrics are missing.
        """

        if not response.usage_metadata:
            log.warning(
                "Usage_metadata is missing from the response. Cannot reliably determine usage."
            )
            return None

        usage_data = response.usage_metadata.model_dump()
        usage_data["prompt_tokens"] = usage_data.pop("prompt_token_count")
        usage_data["completion_tokens"] = usage_data.pop("candidates_token_count")
        usage_data["total_tokens"] = usage_data.pop("total_token_count")
        # Remove null values and turn ModalityTokenCount into dict.
        for k, v in usage_data.copy().items():
            if k in ("prompt_tokens", "completion_tokens", "total_tokens"):
                continue
            if not v:
                del usage_data[k]

        completion_event: "ChatCompletionEvent" = {
            "type": "chat:completion",
            "data": {"usage": usage_data},
        }
        return completion_event

    # endregion 1.5 Post-processing

    # region 1.6 Event emissions
    async def _emit_completion(
        self,
        event_emitter: Callable[["Event"], Awaitable[None]],
        content: str | None = None,
        done: bool = False,
        error: str | None = None,
        sources: list["Source"] | None = None,
    ):
        """Constructs and emits completion event."""
        emission: "ChatCompletionEvent" = {
            "type": "chat:completion",
            "data": {"done": done},
        }
        if content:
            emission["data"]["content"] = content
        if error:
            emission["data"]["error"] = {"detail": error}
        if sources:
            emission["data"]["sources"] = sources
        await event_emitter(emission)

    async def _emit_status(
        self,
        message: str,
        event_emitter: Callable[["Event"], Awaitable[None]],
        done: bool = False,
        hidden: bool = False,
    ) -> None:
        """Emit status updates asynchronously."""
        try:
            if not self.valves.EMIT_STATUS_UPDATES:
                return
            status_event: "StatusEvent" = {
                "type": "status",
                "data": {"description": message, "done": done, "hidden": hidden},
            }
            await event_emitter(status_event)
            log.debug(f"Emitted status:", payload=status_event)
        except Exception:
            log.exception("Error emitting status")

    async def _emit_error(
        self,
        error_msg: str,
        event_emitter: Callable[["Event"], Awaitable[None]],
        warning: bool = False,
        exception: bool = True,
    ) -> None:
        """Emits an event to the front-end that causes it to display a nice red error message."""

        if warning:
            log.opt(depth=1, exception=False).warning(error_msg)
        else:
            log.opt(depth=1, exception=exception).error(error_msg)
        await self._emit_completion(
            error=f"\n{error_msg}", event_emitter=event_emitter, done=True
        )

    async def _emit_toast(
        self,
        msg: str,
        event_emitter: Callable[["Event"], Awaitable[None]],
        toastType: Literal["info", "success", "warning", "error"] = "info",
    ) -> None:
        # TODO: Use this method in more places, even for info toasts.
        event: NotificationEvent = {
            "type": "notification",
            "data": {"type": toastType, "content": msg},
        }
        await event_emitter(event)

    # endregion 1.6 Event emissions

    # region 1.7 Utility helpers
    def _is_flat_dict(self, data: Any) -> bool:
        """
        Checks if a dictionary contains only non-dict/non-list values (is one level deep).
        """
        if not isinstance(data, dict):
            return False
        return not any(isinstance(value, (dict, list)) for value in data.values())

    def _truncate_long_strings(
        self, data: Any, max_len: int, truncation_marker: str, truncation_enabled: bool
    ) -> Any:
        """
        Recursively traverses a data structure (dicts, lists) and truncates
        long string values. Creates copies to avoid modifying original data.

        Args:
            data: The data structure (dict, list, str, int, float, bool, None) to process.
            max_len: The maximum allowed length for string values.
            truncation_marker: The string to append to truncated values.
            truncation_enabled: Whether truncation is enabled.

        Returns:
            A potentially new data structure with long strings truncated.
        """
        if not truncation_enabled or max_len <= len(truncation_marker):
            # If truncation is disabled or max_len is too small, return original
            # Make a copy only if it's a mutable type we might otherwise modify
            if isinstance(data, (dict, list)):
                return copy.deepcopy(data)  # Ensure deep copy for nested structures
            return data  # Primitives are immutable

        if isinstance(data, str):
            if len(data) > max_len:
                return data[: max_len - len(truncation_marker)] + truncation_marker
            return data  # Return original string if not truncated
        elif isinstance(data, dict):
            # Process dictionary items, creating a new dict
            return {
                k: self._truncate_long_strings(
                    v, max_len, truncation_marker, truncation_enabled
                )
                for k, v in data.items()
            }
        elif isinstance(data, list):
            # Process list items, creating a new list
            return [
                self._truncate_long_strings(
                    item, max_len, truncation_marker, truncation_enabled
                )
                for item in data
            ]
        else:
            # Return non-string, non-container types as is (they are immutable)
            return data

    def plugin_stdout_format(self, record: "Record") -> str:
        """
        Custom format function for the plugin's logs.
        Serializes and truncates data passed under the 'payload' key in extra.
        """

        # Configuration Keys
        LOG_OPTIONS_PREFIX = "_log_"
        TRUNCATION_ENABLED_KEY = f"{LOG_OPTIONS_PREFIX}truncation_enabled"
        MAX_LENGTH_KEY = f"{LOG_OPTIONS_PREFIX}max_length"
        TRUNCATION_MARKER_KEY = f"{LOG_OPTIONS_PREFIX}truncation_marker"
        DATA_KEY = "payload"

        original_extra = record["extra"]
        # Extract the data intended for serialization using the chosen key
        data_to_process = original_extra.get(DATA_KEY)

        serialized_data_json = ""
        if data_to_process is not None:
            try:
                serializable_data = pydantic_core.to_jsonable_python(
                    data_to_process, serialize_unknown=True
                )

                # Determine truncation settings
                truncation_enabled = original_extra.get(TRUNCATION_ENABLED_KEY, True)
                max_length = original_extra.get(MAX_LENGTH_KEY, 256)
                truncation_marker = original_extra.get(TRUNCATION_MARKER_KEY, "[...]")

                # If max_length was explicitly provided, force truncation enabled
                if MAX_LENGTH_KEY in original_extra:
                    truncation_enabled = True

                # Truncate long strings
                truncated_data = self._truncate_long_strings(
                    serializable_data,
                    max_length,
                    truncation_marker,
                    truncation_enabled,
                )

                # Serialize the (potentially truncated) data
                if self._is_flat_dict(truncated_data) and not isinstance(
                    truncated_data, list
                ):
                    json_string = json.dumps(
                        truncated_data, separators=(",", ":"), default=str
                    )
                    # Add a simple prefix if it's compact
                    serialized_data_json = " - " + json_string
                else:
                    json_string = json.dumps(truncated_data, indent=2, default=str)
                    # Prepend with newline for readability
                    serialized_data_json = "\n" + json_string

            except (TypeError, ValueError) as e:  # Catch specific serialization errors
                serialized_data_json = f" - {{Serialization Error: {e}}}"
            except (
                Exception
            ) as e:  # Catch any other unexpected errors during processing
                serialized_data_json = f" - {{Processing Error: {e}}}"

        # Add the final JSON string (or error message) back into the record
        record["extra"]["_plugin_serialized_data"] = serialized_data_json

        # Base template
        base_template = (
            "<green>{time:YYYY-MM-DD HH:mm:ss.SSS}</green> | "
            "<level>{level: <8}</level> | "
            "<cyan>{name}</cyan>:<cyan>{function}</cyan>:<cyan>{line}</cyan> - "
            "<level>{message}</level>"
        )

        # Append the serialized data
        base_template += "{extra[_plugin_serialized_data]}"
        # Append the exception part
        base_template += "\n{exception}"
        # Return the format string template
        return base_template.rstrip()

    @cache
    def _add_log_handler(self, log_level: str):
        """
        Adds or updates the loguru handler specifically for this plugin.
        Includes logic for serializing and truncating extra data.
        The handler is added only if the log_level has changed since the last call.
        """

        def plugin_filter(record: "Record"):
            """Filter function to only allow logs from this plugin (based on module name)."""
            return record["name"] == __name__

        # Get the desired level name and number
        desired_level_name = log_level
        try:
            # Use the public API to get level details
            desired_level_info = log.level(desired_level_name)
            desired_level_no = desired_level_info.no
        except ValueError:
            log.error(
                f"Invalid LOG_LEVEL '{desired_level_name}' configured for plugin {__name__}. Cannot add/update handler."
            )
            return  # Stop processing if the level is invalid

        # Access the internal state of the log
        handlers: dict[int, "Handler"] = log._core.handlers  # type: ignore
        handler_id_to_remove = None
        found_correct_handler = False

        for handler_id, handler in handlers.items():
            existing_filter = handler._filter  # Access internal attribute

            # Check if the filter matches our plugin_filter
            # Comparing function objects directly can be fragile if they are recreated.
            # Comparing by name and module is more robust for functions defined at module level.
            is_our_filter = (
                existing_filter is not None  # Make sure a filter is set
                and hasattr(existing_filter, "__name__")
                and existing_filter.__name__ == plugin_filter.__name__
                and hasattr(existing_filter, "__module__")
                and existing_filter.__module__ == plugin_filter.__module__
            )

            if is_our_filter:
                existing_level_no = handler.levelno
                log.trace(
                    f"Found existing handler {handler_id} for {__name__} with level number {existing_level_no}."
                )

                # Check if the level matches the desired level
                if existing_level_no == desired_level_no:
                    log.debug(
                        f"Handler {handler_id} for {__name__} already exists with the correct level '{desired_level_name}'."
                    )
                    found_correct_handler = True
                    break  # Found the correct handler, no action needed
                else:
                    # Found our handler, but the level is wrong. Mark for removal.
                    log.info(
                        f"Handler {handler_id} for {__name__} found, but log level differs "
                        f"(existing: {existing_level_no}, desired: {desired_level_no}). "
                        f"Removing it to update."
                    )
                    handler_id_to_remove = handler_id
                    break  # Found the handler to replace, stop searching

        # Remove the old handler if marked for removal
        if handler_id_to_remove is not None:
            try:
                log.remove(handler_id_to_remove)
                log.debug(f"Removed handler {handler_id_to_remove} for {__name__}.")
            except ValueError:
                # This might happen if the handler was somehow removed between the check and now
                log.warning(
                    f"Could not remove handler {handler_id_to_remove} for {__name__}. It might have already been removed."
                )
                # If removal failed but we intended to remove, we should still proceed to add
                # unless found_correct_handler is somehow True (which it shouldn't be if handler_id_to_remove was set).

        # Add a new handler if no correct one was found OR if we just removed an incorrect one
        if not found_correct_handler:
            log.add(
                sys.stdout,
                level=desired_level_name,
                format=self.plugin_stdout_format,
                filter=plugin_filter,
            )
            log.debug(
                f"Added new handler to loguru for {__name__} with level {desired_level_name}."
            )

    def _get_mime_type(self, file_uri: str) -> str:
        """
        Determines MIME type based on file extension using the mimetypes module.
        """
        mime_type, encoding = mimetypes.guess_type(file_uri)
        if mime_type is None:
            return "application/octet-stream"  # Default MIME type if unknown
        return mime_type

    def _get_first_candidate(
        self, candidates: list[types.Candidate] | None
    ) -> types.Candidate | None:
        """Selects the first candidate, logging a warning if multiple exist."""
        if not candidates:
            # Logging warnings is handled downstream.
            return None
        if len(candidates) > 1:
            log.warning("Multiple candidates found, defaulting to first candidate.")
        return candidates[0]

    def _get_file_data(self, file_id: str) -> tuple[bytes | None, str | None]:
        if not file_id:
            # TODO: Emit toast
            log.warning(f"file_id is empty. Cannot continue.")
            return None, None
        file_model = Files.get_file_by_id(file_id)
        if file_model is None:
            # TODO: Emit toast
            log.warning(f"File {file_id} not found in the backend's database.")
            return None, None
        if not (file_path := file_model.path):
            # TODO: Emit toast
            log.warning(
                f"File {file_id} was found in the database but it lacks `path` field. Cannot Continue."
            )
            return None, None
        if file_model.meta is None:
            # TODO: Emit toast
            log.warning(
                f"File {file_path} was found in the database but it lacks `meta` field. Cannot continue."
            )
            return None, None
        if not (content_type := file_model.meta.get("content_type")):
            # TODO: Emit toast
            log.warning(
                f"File {file_path} was found in the database but it lacks `meta.content_type` field. Cannot continue."
            )
            return None, None
        try:
            with open(file_path, "rb") as file:
                image_data = file.read()
            return image_data, content_type
        except FileNotFoundError:
            # TODO: Emit toast
            log.exception(f"File {file_path} not found on disk.")
            return None, content_type
        except Exception:
            # TODO: Emit toast
            log.exception(f"Error processing file {file_path}")
            return None, content_type

    # endregion 1.7 Utility helpers

    # endregion 1. Helper methods inside the Pipe class<|MERGE_RESOLUTION|>--- conflicted
+++ resolved
@@ -145,15 +145,9 @@
         THINKING_BUDGET: int | None = Field(
             ge=0,
             le=24576,
-<<<<<<< HEAD
-            default=8192,
-            description="""Gemini 2.5 Flash only. Indicates the thinking budget in tokens.
-            0 means no thinking. Default value is 8192.
-=======
             default=None,
             description="""Gemini 2.5 Flash only. Indicates the thinking budget in tokens. 
             0 means no thinking. Default value is None (uses the default from Valves).
->>>>>>> 64703218
             See <https://cloud.google.com/vertex-ai/generative-ai/docs/thinking> for more.""",
         )
 
