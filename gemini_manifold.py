"""
title: Gemini Manifold google_genai
id: gemini_manifold_google_genai
description: Manifold function for Gemini Developer API. Supports native image generation, grounding with Google Search and streaming. Uses google-genai.
author: suurt8ll
author_url: https://github.com/suurt8ll
funding_url: https://github.com/suurt8ll/open_webui_functions
license: MIT
version: 1.7.0
requirements: google-genai==1.7.0
"""

<<<<<<< HEAD
# TODO Add a list of supported features here and also exiting features that can be coded in theory.
# TODO Audio input support.
# TODO Video input support.
# TODO PDF (other documents?) input support, __files__ param that is passed to the pipe() func can be used for this.
# TODO Better type checking.
# TODO Return errors as correctly formatted error types for the frontend to handle (red text in the front-end).
# TODO Citations support. (currently in development). Pretty sure we can inject face citations by diractly modifying the backend Chat object.

# ^ Open WebUI front-end throws error when trying to upload videos or audios,
# but the file still gets uploaded to database and is passed to the pipe function.
# We can use this fact to implement audio and video input support.

=======
>>>>>>> 9f951751
# This is a helper function that provides a manifold for Google's Gemini Studio API.
# Be sure to check out my GitHub repository for more information! Contributions, questions and suggestions are very welcome.

# Supported features:
#   - Native image generation (image output), use "gemini-2.0-flash-exp-image-generation"
#   - Image input
#   - Streaming
#   - Grounding with Google Search
#   - Safety settings

# Features that are supported by API but not yet implemented in the manifold:
#   TODO Audio input support.
#   TODO Video input support.
#   TODO PDF (other documents?) input support, __files__ param that is passed to the pipe() func can be used for this.
#   TODO Display usage statistics (token counts)
#   TODO Display citations in the front-end.

# Other things to do:
#   TODO Better type checking.
#   TODO Return errors as correctly formatted error types for the frontend to handle (red text in the front-end).
#   TODO Refactor, make this mess more readable lol.

from google import genai
from google.genai import types
import base64
import re
import fnmatch
import sys
from fastapi import Request
from pydantic import BaseModel, Field
from typing import (
    Any,
    AsyncGenerator,
    AsyncIterator,
    Awaitable,
    Callable,
    Generator,
    Iterator,
    Literal,
    NotRequired,
    Tuple,
    Optional,
    TypedDict,
    TYPE_CHECKING,
)
from starlette.responses import StreamingResponse
from open_webui.routers.images import upload_image
from open_webui.models.files import Files
from open_webui.models.users import Users
from open_webui.utils.logger import stdout_format
from loguru import logger

if TYPE_CHECKING:
    from loguru import Record
    from loguru._handler import Handler

# FIXME What about other 2.0 models?
# according to https://cloud.google.com/vertex-ai/generative-ai/docs/multimodal/ground-gemini
ALLOWED_GROUNDING_MODELS = [
    "gemini-2.0-flash",
    "gemini-1.5-pro",
    "gemini-1.5-flash",
    "gemini-1.0-pro",
]

# To avoid conflict name in the future, here use suffix not in gemini naming pattern.
SEARCH_MODEL_SUFFIX = "++SEARCH"


class UserData(TypedDict):
    """This is how `__user__` `dict` looks like."""

    id: str
    email: str
    name: str
    role: Literal["admin", "user", "pending"]
    valves: NotRequired[Any]  # object of type UserValves


class ModelData(TypedDict):
    """This is how the `pipes` function expects the `dict` to look like."""

    id: str
    name: str


class ErrorData(TypedDict):
    detail: str


class ChatCompletionEventData(TypedDict):
    content: Optional[str]
    done: bool
    error: NotRequired[ErrorData]


class ChatCompletionEvent(TypedDict):
    type: Literal["chat:completion"]
    data: ChatCompletionEventData


Event = ChatCompletionEvent

# Setting auditable=False avoids duplicate output for log levels that would be printed out by the main logger.
log = logger.bind(auditable=False)


class Pipe:
    class Valves(BaseModel):
        GEMINI_API_KEY: str = Field(default="")
        GEMINI_API_BASE_URL: str = Field(
            default="https://generativelanguage.googleapis.com",
            description="The base URL for calling the Gemini API",
        )
        MODEL_WHITELIST: str = Field(
            default="",
            description="Comma-separated list of allowed model names. Supports wildcards (*).",
        )
        CACHE_MODELS: bool = Field(
            default=True,
            description="Whether to request models only on first load and when whitelist changes.",
        )
        USE_GROUNDING_SEARCH: bool = Field(
            default=False,
            description="Whether to use Grounding with Google Search. For more info: https://ai.google.dev/gemini-api/docs/grounding",
        )
        # FIXME Show this only when USE_GROUNDING_SEARCH is True
        GROUNDING_DYNAMIC_RETRIEVAL_THRESHOLD: float = Field(
            default=0.3,
            description="See Google AI docs for more information. Only supported for 1.0 and 1.5 models",
        )
        USE_PERMISSIVE_SAFETY: bool = Field(
            default=False, description="Whether to request relaxed safety filtering"
        )
        LOG_LEVEL: Literal["INFO", "WARNING", "ERROR", "DEBUG", "OFF"] = Field(
            default="INFO",
            description="Select logging level. Use `docker logs -f open-webui` to view logs.",
        )
        USE_FILES_API: bool = Field(
            title="Use Files API",
            default=True,
            description="Save the image files using Open WebUI's API for files.",
        )

    def __init__(self):
        self.valves = self.Valves()
        self.last_whitelist = self.valves.MODEL_WHITELIST
        self.models = []
        self.client = None
        print("[gemini_manifold] Function has been initialized!")

    # FIXME Make it async
    def pipes(self) -> list[ModelData]:
        """Register all available Google models."""

        self._add_log_handler()

        # Return existing models if all conditions are met
        if (
            self.models
            and self.valves.CACHE_MODELS
            and self.last_whitelist == self.valves.MODEL_WHITELIST
        ):
            log.info("Models are already initialized. Returning the cached list.")
            return self.models

        if not self.valves.GEMINI_API_KEY:
            error_msg = "GEMINI_API_KEY is not set."
            return [_return_error_model(error_msg, exception=False)]

        # GEMINI_API_KEY is not available inside __init__ for whatever reason so we initialize the client here.
        if not self.client:
            http_options = types.HttpOptions(base_url=self.valves.GEMINI_API_BASE_URL)
            try:
                self.client = genai.Client(
                    api_key=self.valves.GEMINI_API_KEY,
                    http_options=http_options,
                )
            except Exception as e:
                error_msg = f"genai client initalization failed: {str(e)}"
                return [_return_error_model(error_msg)]
        else:
            log.info("Client already initialized.")

        self.last_whitelist = self.valves.MODEL_WHITELIST

        # Get and process new models, errors are handler inside the method.
        models = self._get_google_models()
        log.debug("Registered models:", data=models)

        self.models = models
        return models

    async def pipe(
        self,
        body: dict,
        __user__: UserData,
        __request__: Request,
        __event_emitter__: Callable[[Event], Awaitable[None]],
        __metadata__: dict[str, Any],
    ) -> (
        str
        | dict[str, Any]
        | StreamingResponse
        | Iterator
        | AsyncGenerator
        | Generator
        | None
    ):
        """Helper functions inside the pipe() method"""
        # FIXME: Move all of these into Pipe class for cleaner look.

        def _pop_system_prompt(
            messages: list[dict],
        ) -> Tuple[Optional[str], list[dict]]:
            """Extracts system message from messages."""
            system_message_content = None
            messages_without_system = []
            for message in messages:
                if message.get("role") == "system":
                    system_message_content = message.get("content")
                else:
                    messages_without_system.append(message)
            return system_message_content, messages_without_system

        def _get_mime_type(file_uri: str) -> str:
            """
            Utility function to determine MIME type based on file extension.
            Extend this function to support more MIME types as needed.
            """
            if file_uri.endswith(".jpg") or file_uri.endswith(".jpeg"):
                return "image/jpeg"
            elif file_uri.endswith(".png"):
                return "image/png"
            elif file_uri.endswith(".gif"):
                return "image/gif"
            elif file_uri.endswith(".bmp"):
                return "image/bmp"
            elif file_uri.endswith(".webp"):
                return "image/webp"
            else:
                # Default MIME type if unknown
                return "application/octet-stream"

        def _extract_markdown_image(text: str) -> list[types.Part]:
            """Extracts and converts markdown images to parts, preserving text order."""
            parts = []
            last_pos = 0

            for match in re.finditer(
                r"!\[.*?\]\((data:(image/[^;]+);base64,([^)]+)|/api/v1/files/([a-f0-9\-]+)/content)\)",
                text,
            ):
                # Add text before the image
                text_segment = text[last_pos : match.start()]
                if text_segment.strip():
                    parts.append(types.Part.from_text(text=text_segment))

                # Determine if it's base64 or a file URL
                if match.group(2):  # Base64 encoded image
                    try:
                        mime_type = match.group(2)
                        base64_data = match.group(3)
                        log.debug(
                            "Found base64 image link!",
                            mime_type=mime_type,
                            base64_data=match.group(3)[:50] + "...",
                        )
                        image_part = types.Part.from_bytes(
                            data=base64.b64decode(base64_data),
                            mime_type=mime_type,
                        )
                        parts.append(image_part)
                    except Exception:
                        log.exception("Error decoding base64 image:")

                elif match.group(4):  # File URL
                    log.debug("Found API image link!", id=match.group(4))
                    file_id = match.group(4)
                    file_model = Files.get_file_by_id(file_id)

                    if file_model is None:
                        log.warning("File with this ID not found.", id=file_id)
                        #  Could add placeholder text here if desired
                        continue  # Skip to the next match

                    try:
                        # "continue" above ensures that file_model is not None
                        content_type = file_model.meta.get("content_type")  # type: ignore
                        if content_type is None:
                            log.warning(
                                "Content type not found for this file ID.",
                                id=file_id,
                            )
                            continue

                        with open(file_model.path, "rb") as file:  # type: ignore
                            image_data = file.read()

                        image_part = types.Part.from_bytes(
                            data=image_data, mime_type=content_type
                        )
                        parts.append(image_part)

                    except FileNotFoundError:
                        log.exception(
                            "File not found on disk for this ID.",
                            id=file_id,
                            path=file_model.path,
                        )
                    except KeyError:
                        log.exception(
                            "Metadata error for this file ID: 'content_type' missing.",
                            id=file_id,
                        )
                    except Exception:
                        log.exception("Error processing file with this ID", id=file_id)

                last_pos = match.end()

            # Add remaining text
            remaining_text = text[last_pos:]
            if remaining_text.strip():
                parts.append(types.Part.from_text(text=remaining_text))

            return parts

        def _process_image_url(image_url: str) -> Optional[types.Part]:
            """Processes an image URL, handling GCS, data URIs, and standard URLs."""
            try:
                if image_url.startswith("gs://"):
                    return types.Part.from_uri(
                        file_uri=image_url, mime_type=_get_mime_type(image_url)
                    )
                elif image_url.startswith("data:image"):
                    match = re.match(r"data:(image/\w+);base64,(.+)", image_url)
                    if match:
                        return types.Part.from_bytes(
                            data=base64.b64decode(match.group(2)),
                            mime_type=match.group(1),
                        )
                    else:
                        raise ValueError("Invalid data URI for image.")
                else:  # Assume standard URL
                    return types.Part.from_uri(
                        file_uri=image_url, mime_type=_get_mime_type(image_url)
                    )
            except Exception as e:
                print(f"Error processing image URL '{image_url}': {e}")
                return None  # Return None to indicate failure

        def _process_content_item(item: dict) -> list[types.Part]:
            """Processes a single content item, handling text and image_url types."""
            item_type = item.get("type")
            parts = []

            if item_type == "text":
                text = item.get("text", "")
                parts.extend(
                    _extract_markdown_image(text)
                )  # Always process for markdown images
            elif item_type == "image_url":
                image_url_dict = item.get("image_url", {})
                image_url = image_url_dict.get("url", "")
                if isinstance(image_url, str):
                    part = _process_image_url(image_url)
                    if part:
                        parts.append(part)
                else:
                    print(
                        f"Warning: Unexpected image_url format: {image_url_dict}. Skipping."
                    )
            else:
                print(f"Warning: Unsupported item type: {item_type}. Skipping.")

            return parts

        def _transform_messages_to_contents(
            messages: list[dict],
        ) -> list[types.Content]:
            """Transforms messages to google-genai contents, supporting text and images."""

            contents: list[types.Content] = []

            for message in messages:
                role = (
                    "model"
                    if message.get("role") == "assistant"
                    else message.get("role")
                )
                content = message.get("content", "")
                parts = []

                if isinstance(content, list):
                    for item in content:
                        parts.extend(_process_content_item(item))
                else:  # Treat as plain text
                    parts.extend(
                        _extract_markdown_image(content)
                    )  # process markdown images
                    if not parts:  # if there were no markdown images, add the text
                        parts.append(types.Part.from_text(text=content))

                contents.append(types.Content(role=role, parts=parts))

            return contents

        async def _process_stream(
            gen_content_args: dict, __request__: Request, __user__: UserData
        ) -> AsyncGenerator[str, None]:
            """Helper function to process the stream and yield text chunks.

            Args:
                gen_content_args: The arguments to pass to generate_content_stream.

            Yields:
                str: Text chunks from the response.
            """
            # FIXME Get type checking working in here.
            response_stream: AsyncIterator[types.GenerateContentResponse] = (
                await self.client.aio.models.generate_content_stream(**gen_content_args)  # type: ignore
            )

            async for chunk in response_stream:
                if chunk.candidates:
                    if len(chunk.candidates) > 1:
                        log.warning(
                            "Multiple candidates found in response, defaulting to the first candidate."
                        )
                    candidate = chunk.candidates[0]  # Default to the first candidate
                    if candidate.content and candidate.content.parts:
                        for part in candidate.content.parts:
                            text_part = getattr(
                                part, "text", None
                            )  # Safely get the text part
                            if text_part is not None:
                                yield text_part
                                continue  # Skip to the next part if it's text
                            # --- Image Handling Logic ---
                            inline_data = getattr(part, "inline_data", None)
                            if inline_data is not None:
                                mime_type = inline_data.mime_type
                                image_data = inline_data.data
                                if self.valves.USE_FILES_API:
                                    image_url = self._upload_image(
                                        image_data,
                                        mime_type,
                                        gen_content_args.get("model", ""),
                                        "TAKE IT FROM gen_content_args contents",
                                        __user__,
                                        __request__,
                                    )
                                    markdown_image = f"![Generated Image]({image_url})"
                                    yield markdown_image
                                else:
                                    image_data_decoded = base64.b64encode(
                                        image_data
                                    ).decode()
                                    markdown_image = f"![Generated Image](data:{mime_type};base64,{image_data_decoded})"
                                    yield markdown_image

        """Main pipe method."""

        self.__event_emitter__ = __event_emitter__

        if not self.client:
            error_msg = "genai client is not initialized."
            await self._emit_error(error_msg, exception=False)
            return

        # TODO Contruct a type for `__metadata__`.
        if "error" in __metadata__["model"]["id"]:
            error_msg = f'There has been an error during model retrival phase: {str(__metadata__["model"])}'
            await self._emit_error(error_msg, exception=False)
            return

        messages = body.get("messages", [])
        system_prompt, remaining_messages = _pop_system_prompt(messages)
        contents = _transform_messages_to_contents(remaining_messages)

        max_len = 50
        log.debug(
            "Received body:", body=str(self.truncate_long_strings(body.copy(), max_len))
        )
        log.debug(f"System prompt: {system_prompt}")
        turn_content_dict_list: list[dict] = []
        for content in contents:
            truncated_content = self.truncate_long_strings(
                content.model_dump().copy(), max_len
            )
            turn_content_dict_list.append(truncated_content)
        log.debug(
            "list[google.genai.types.Content] object that will be given to the Gemini API:",
            content_list=str(turn_content_dict_list),
        )

        model_name = self._strip_prefix(body.get("model", ""))
        log.debug(f"Model name: {model_name}")

        config_params = {
            "system_instruction": system_prompt,
            "temperature": body.get("temperature", 0.7),
            "top_p": body.get("top_p", 0.9),
            "top_k": body.get("top_k", 40),
            "max_output_tokens": body.get("max_tokens", 8192),
            "stop_sequences": body.get("stop", []),
            "safety_settings": self._get_safety_settings(model_name),
        }

        # FIXME: refac
        if "gemini-2.0-flash-exp-image-generation" in model_name:
            config_params["response_modalities"] = ["Text", "Image"]
            # Image Generation model does not support the system prompt message
            if config_params.get("system_instruction"):
                log.warning(
                    "Image Generation model does not support the system prompt message! Removing the system prompt."
                )
                del config_params["system_instruction"]
        else:
            config_params["response_modalities"] = ["Text"]

        if self.valves.USE_GROUNDING_SEARCH:
            if model_name.endswith(SEARCH_MODEL_SUFFIX):
                log.info("Using grounding search.")
                gs = None
                # Dynamic retrieval only supported for 1.0 and 1.5 models
                if "1.0" in model_name or "1.5" in model_name:
                    gs = types.GoogleSearchRetrieval(
                        dynamic_retrieval_config=types.DynamicRetrievalConfig(
                            dynamic_threshold=self.valves.GROUNDING_DYNAMIC_RETRIEVAL_THRESHOLD
                        )
                    )
                    config_params["tools"] = [types.Tool(google_search_retrieval=gs)]
                else:
                    gs = types.GoogleSearchRetrieval()
                    config_params["tools"] = [
                        types.Tool(google_search=types.GoogleSearch())
                    ]
            else:
                log.debug(f"Model {model_name} doesn't support grounding search.")

        config = types.GenerateContentConfig(**config_params)

        gen_content_args = {
            "model": model_name.replace(SEARCH_MODEL_SUFFIX, ""),
            "contents": contents,
            "config": config,
        }

        try:
            # TODO: Handle errors related to Google Safety Settings feature.
            if body.get("stream", False):
                return _process_stream(gen_content_args, __request__, __user__)
            else:
                if "gemini-2.0-flash-exp-image-generation" in model_name:
                    warn_msg = "Non-streaming responses with native image gen are not currently supported! Stay tuned! Please enable streaming."
                    await self._emit_error(warn_msg, warning=True)
                    return None
                # FIXME: Make it async.
                # FIXME: Support native image gen here too.
                response = self.client.models.generate_content(**gen_content_args)
                if not response.text:
                    warn_msg = "Non-stremaing response did not have any text inside it."
                    await self._emit_error(warn_msg, warning=True)
                    return None
                return response.text

        except Exception as e:
            error_msg = f"Content generation error: {str(e)}"
            await self._emit_error(error_msg)
            return None

    """Helper functions inside the Pipe class."""

    def _add_log_handler(self):
        """Adds handler to the root loguru instance for this plugin if one does not exist already."""

        def plugin_filter(record: "Record"):
            """Filter function to only allow logs from this plugin (based on module name)."""
            return record["name"] == __name__  # Filter by module name

        # Access the internal state of the logger
        handlers: dict[int, "Handler"] = logger._core.handlers  # type: ignore
        for key, handler in handlers.items():
            existing_filter = handler._filter
            if (
                hasattr(existing_filter, "__name__")
                and existing_filter.__name__ == plugin_filter.__name__
                and hasattr(existing_filter, "__module__")
                and existing_filter.__module__ == plugin_filter.__module__
            ):
                log.debug("Handler for this plugin is already present!")
                return

        logger.add(
            sys.stdout,
            level=self.valves.LOG_LEVEL,
            format=stdout_format,
            filter=plugin_filter,
        )
        log.info(
            f"Added new handler to loguru with level {self.valves.LOG_LEVEL} and filter {__name__}."
        )

    def _get_google_models(self) -> list[ModelData]:
        """Retrieve Google models with prefix stripping."""

        if not self.client:
            log.error("Client is not initialized.")
            return []

        whitelist = (
            self.valves.MODEL_WHITELIST.replace(" ", "").split(",")
            if self.valves.MODEL_WHITELIST
            else ["*"]
        )

        try:
            models = self.client.models.list(config={"query_base": True})
        except Exception as e:
            error_msg = f"Error retrieving models: {str(e)}"
            return [_return_error_model(error_msg)]
        log.info(f"Retrieved {len(models)} models from Gemini Developer API.")

        model_list = [
            ModelData(
                id=self._strip_prefix(model.name),
                name=model.display_name,
            )
            for model in models
            if (
                model.name is not None  # Ensure name is present
                and model.display_name is not None  # Ensure display_name is present
                and any(fnmatch.fnmatch(model.name, f"models/{w}") for w in whitelist)
                and model.supported_actions
                and "generateContent" in model.supported_actions
                and model.name.startswith("models/")
            )
        ]

        if not model_list:
            log.warning("No models found matching whitelist.")
            return []

        # Add synthesis model id which support search if grounding search is enabled.
        # TODO Add this logic into the previous `model_list` construction logic? We are already looping over models there.
        if not self.valves.USE_GROUNDING_SEARCH:
            return model_list
        for original_model in model_list:
            if original_model["id"] in ALLOWED_GROUNDING_MODELS:
                model_list.append(
                    {
                        "id": original_model["id"] + SEARCH_MODEL_SUFFIX,
                        "name": original_model["name"] + " with Search",
                    }
                )

        return model_list

    def _get_safety_settings(self, model_name: str):
        """Get safety settings based on model name and permissive setting."""

        if not self.valves.USE_PERMISSIVE_SAFETY:
            return []

        # Settings supported by most models
        category_threshold_map = {
            types.HarmCategory.HARM_CATEGORY_HARASSMENT: types.HarmBlockThreshold.OFF,
            types.HarmCategory.HARM_CATEGORY_HATE_SPEECH: types.HarmBlockThreshold.OFF,
            types.HarmCategory.HARM_CATEGORY_SEXUALLY_EXPLICIT: types.HarmBlockThreshold.OFF,
            types.HarmCategory.HARM_CATEGORY_DANGEROUS_CONTENT: types.HarmBlockThreshold.OFF,
            types.HarmCategory.HARM_CATEGORY_CIVIC_INTEGRITY: types.HarmBlockThreshold.BLOCK_NONE,
        }

        # Older models use BLOCK_NONE
        if model_name in [
            "gemini-1.5-pro-001",
            "gemini-1.5-flash-001",
            "gemini-1.5-flash-8b-exp-0827",
            "gemini-1.5-flash-8b-exp-0924",
            "gemini-pro",
            "gemini-1.0-pro",
            "gemini-1.0-pro-001",
        ]:
            for category in category_threshold_map:
                category_threshold_map[category] = types.HarmBlockThreshold.BLOCK_NONE

        # Gemini 2.0 Flash supports CIVIC_INTEGRITY OFF
        if model_name in [
            "gemini-2.0-flash",
            "gemini-2.0-flash-001",
            "gemini-2.0-flash-exp",
        ]:
            category_threshold_map[types.HarmCategory.HARM_CATEGORY_CIVIC_INTEGRITY] = (
                types.HarmBlockThreshold.OFF
            )

        log.debug(
            f"Safety settings: {str({k.value: v.value for k, v in category_threshold_map.items()})}"
        )

        safety_settings = [
            types.SafetySetting(category=category, threshold=threshold)
            for category, threshold in category_threshold_map.items()
        ]
        return safety_settings

    def _strip_prefix(self, model_name: str) -> str:
        """
        Strip any prefix from the model name up to and including the first '.' or '/'.
        This makes the method generic and adaptable to varying prefixes.
        """
        try:
            # Use non-greedy regex to remove everything up to and including the first '.' or '/'
            stripped = re.sub(r"^.*?[./]", "", model_name)
            return stripped
        except Exception:
            error_msg = "Error stripping prefix:"
            log.exception(error_msg)
            # FIXME OR should it error out??
            return model_name  # Return original if stripping fails

    def truncate_long_strings(self, data: dict, max_length: int = 50) -> dict:
        """
        Recursively truncates all string and bytes fields within a dictionary that exceed
        the specified maximum length. Bytes are converted to strings before truncation.

        Args:
            data: A dictionary representing the JSON data.
            max_length: The maximum length of strings before truncation.

        Returns:
            The modified dictionary with long strings truncated.
        """
        for key, value in data.items():
            if isinstance(value, str) and len(value) > max_length:
                data[key] = value[:max_length] + "..."  # Truncate and add ellipsis
            elif isinstance(value, bytes) and len(value) > max_length:
                data[key] = (
                    value.hex()[:max_length] + "..."
                )  # Convert to hex, truncate, and add ellipsis
            elif isinstance(value, dict):
                self.truncate_long_strings(
                    value, max_length
                )  # Recursive call for nested dictionaries
            elif isinstance(value, list):
                # Iterate through the list and process each element if it's a dictionary
                for item in value:
                    if isinstance(item, dict):
                        self.truncate_long_strings(item, max_length)

        return data

    def _upload_image(
        self,
        image_data: bytes,
        mime_type: str,
        model: str,
        prompt: str,
        __user__: UserData,
        __request__: Request,
    ) -> str:

        # FIXME: Handle potental errors.

        # Create metadata for the image
        image_metadata = {
            "model": model,
            "prompt": prompt,
        }

        # Get the *full* user object from the database
        user = Users.get_user_by_id(__user__["id"])
        if user is None:
            return "Error: User not found"

        # Upload the image using the imported function
        image_url: str = upload_image(
            request=__request__,
            image_metadata=image_metadata,
            image_data=image_data,
            content_type=mime_type,
            user=user,
        )
        log.info("Image uploaded.", image_url=image_url)
        return image_url

    async def _emit_error(
        self, error_msg: str, warning: bool = False, exception: bool = True
    ) -> None:
        """Emits an event to the front-end that causes it to display a nice red error message."""
        error = ChatCompletionEvent(
            type="chat:completion",
            data=ChatCompletionEventData(
                content=None,
                done=True,
                error=ErrorData(detail="\n" + error_msg),
            ),
        )
        if warning:
            log.opt(depth=1, exception=False).warning(error_msg)
        else:
            log.opt(depth=1, exception=exception).error(error_msg)
        await self.__event_emitter__(error)


def _return_error_model(
    error_msg: str, warning: bool = False, exception: bool = True
) -> ModelData:
    """Returns a placeholder model for communicating error inside the pipes method to the front-end."""
    if warning:
        log.opt(depth=1, exception=False).warning(error_msg)
    else:
        log.opt(depth=1, exception=exception).error(error_msg)
    return {
        "id": "error",
        "name": "[gemini_manifold] " + error_msg,
    }<|MERGE_RESOLUTION|>--- conflicted
+++ resolved
@@ -10,21 +10,6 @@
 requirements: google-genai==1.7.0
 """
 
-<<<<<<< HEAD
-# TODO Add a list of supported features here and also exiting features that can be coded in theory.
-# TODO Audio input support.
-# TODO Video input support.
-# TODO PDF (other documents?) input support, __files__ param that is passed to the pipe() func can be used for this.
-# TODO Better type checking.
-# TODO Return errors as correctly formatted error types for the frontend to handle (red text in the front-end).
-# TODO Citations support. (currently in development). Pretty sure we can inject face citations by diractly modifying the backend Chat object.
-
-# ^ Open WebUI front-end throws error when trying to upload videos or audios,
-# but the file still gets uploaded to database and is passed to the pipe function.
-# We can use this fact to implement audio and video input support.
-
-=======
->>>>>>> 9f951751
 # This is a helper function that provides a manifold for Google's Gemini Studio API.
 # Be sure to check out my GitHub repository for more information! Contributions, questions and suggestions are very welcome.
 
